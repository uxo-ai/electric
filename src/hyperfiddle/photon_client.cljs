(ns hyperfiddle.photon-client
<<<<<<< HEAD
  (:require [missionary.core :as m]
            [hyperfiddle.photon-impl.runtime :as r]
=======
  (:require [contrib.cljs-target :refer [do-browser]]
            [hyperfiddle.logger :as log]
            [missionary.core :as m]
>>>>>>> f6569fe7
            [hyperfiddle.photon-impl.io :as io])
  (:import missionary.Cancelled))

(do-browser
  (defn server-url []
    (let [proto (.. js/window -location -protocol)]
      (str (case proto
             "http:" "ws:"
             "https:" "wss:"
             (throw (ex-info "Unexpected protocol" proto)))
           "//"
           (.. js/window -location -host)))))

(def ^:dynamic *ws-server-url* (server-url))

(defn remove-listeners [ws]
  (set! (.-onopen ws) nil)
  (set! (.-onclose ws) nil))

(defn connect [url]
  (fn [s f]
    (try
      (let [ws (new js/WebSocket url)]
        (set! (.-binaryType ws) "arraybuffer")
        (set! (.-onopen ws)
          (fn [_]
            (remove-listeners ws)
            (s ws)))
        (set! (.-onclose ws)
          (fn [e]
            (remove-listeners ws)
            (f (ex-info "Failed to connect."
                 {:code (.-code e)
                  :reason (.-reason e)}))))
        #(when (= (.-CONNECTING js/WebSocket) (.-readyState ws))
           (.close ws)))
      (catch :default e
        (f e) #()))))

(defn wait-for-flush [ws]
  (m/sp
    (while (pos? (.-bufferedAmount ws))
      (m/? (m/sleep 50)))))

<<<<<<< HEAD
(defn wait-for-close [ws]
  (fn [s f]
    (set! (.-onclose ws)
      (fn [e]
        (set! (.-onclose ws) nil)
        (s {:code (.-code e)
            :reason (.-reason e)})))
    #(do (set! (.-onclose ws) nil)
         (f (Cancelled.)))))

(defn send! [ws msg]
  (doto ws (.send msg)))

(defn send-all [ws msgs]
  (m/reduce {} nil (m/ap (m/? (wait-for-flush ((io/encoder send!) ws (m/?> msgs)))))))

(def decode-message-data
  (comp (map #(.-data %)) io/decoder))

(defn connector "
server : the server part of the program
cb : the callback for incoming messages.
msgs : the discrete flow of messages to send, spawned when websocket is connected, cancelled on websocket close.
Returns a task producing nil or failing if the websocket was closed before end of reduction.
" [server]
  (fn [cb msgs]
    (m/sp
      (let [ws (m/? (connect *ws-server-url*))]
        (try
          (send! ws (io/encode server))
          (set! (.-onmessage ws) (partial (decode-message-data io/foreach) cb))
          (when-some [close-info (m/? (m/race (send-all ws msgs) (wait-for-close ws)))]
            (throw (ex-info "Connection lost." close-info)))
          (finally
            (when-not (= (.-CLOSED js/WebSocket) (.-readyState ws))
              (.close ws) (m/? (m/compel wait-for-close)))))))))

(def retry-delays (iterate (partial * 2) 500))
=======
(def ^:dynamic *ws-server-url* (do-browser (server-url)))
>>>>>>> f6569fe7

(defn boot-with-retry [client conn]
  (m/sp
    (loop [delays retry-delays]
      (let [s (object-array 1)]
        (.log js/console "Connecting...")
        (when-some [[delay & delays]
                    (try (m/? (conn (fn [x] ((aget s 0) x))
                                (m/ap
                                  (.log js/console "Connected.")
                                  (let [r (m/rdv)]
                                    (m/amb=
                                      (do (m/? (client r (r/subject-at s 0)))
                                          (m/amb))
                                      (loop []
                                        (if-some [x (m/? r)]
                                          (m/amb x (recur))
                                          (m/amb))))))))
                         (catch ExceptionInfo e
                           (.log js/console (ex-message e))
                           (case (:code (ex-data e))
                             1006 delays retry-delays)))]
          (.log js/console (str "Next attempt in " (/ delay 1000) " seconds."))
          (recur (m/? (m/sleep delay delays))))))))<|MERGE_RESOLUTION|>--- conflicted
+++ resolved
@@ -1,12 +1,7 @@
 (ns hyperfiddle.photon-client
-<<<<<<< HEAD
-  (:require [missionary.core :as m]
+  (:require [contrib.cljs-target :refer [do-browser]]
+            [missionary.core :as m]
             [hyperfiddle.photon-impl.runtime :as r]
-=======
-  (:require [contrib.cljs-target :refer [do-browser]]
-            [hyperfiddle.logger :as log]
-            [missionary.core :as m]
->>>>>>> f6569fe7
             [hyperfiddle.photon-impl.io :as io])
   (:import missionary.Cancelled))
 
@@ -20,7 +15,7 @@
            "//"
            (.. js/window -location -host)))))
 
-(def ^:dynamic *ws-server-url* (server-url))
+(def ^:dynamic *ws-server-url* (do-browser (server-url)))
 
 (defn remove-listeners [ws]
   (set! (.-onopen ws) nil)
@@ -51,7 +46,6 @@
     (while (pos? (.-bufferedAmount ws))
       (m/? (m/sleep 50)))))
 
-<<<<<<< HEAD
 (defn wait-for-close [ws]
   (fn [s f]
     (set! (.-onclose ws)
@@ -90,9 +84,6 @@
               (.close ws) (m/? (m/compel wait-for-close)))))))))
 
 (def retry-delays (iterate (partial * 2) 500))
-=======
-(def ^:dynamic *ws-server-url* (do-browser (server-url)))
->>>>>>> f6569fe7
 
 (defn boot-with-retry [client conn]
   (m/sp
