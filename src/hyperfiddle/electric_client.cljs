(ns hyperfiddle.electric-client
  (:require [contrib.cljs-target :refer [do-browser]]
            [hyperfiddle.electric.impl.io :as io]
            [hyperfiddle.electric.impl.runtime :as r]
            [missionary.core :as m])
  (:import missionary.Cancelled))

(goog-define ELECTRIC_USER_VERSION "hyperfiddle_electric_client__dirty") ; url safe

(do-browser
 (defn server-url []
   (str (cond
          (clojure.string/ends-with? (str (.-location js/window)) "sidebar.html")
          "ws://0.0.0.0:4401"

          (or (clojure.string/ends-with? (str (.-location js/window)) "panel.html")
              (clojure.string/ends-with? (str (.-location js/window)) "electron-main.html"))
          "ws://0.0.0.0:4402"

          :else
          "ws://0.0.0.0:4400")
        "?ELECTRIC_USER_VERSION=" ELECTRIC_USER_VERSION)

   #_(let [url (new js/URL (.-location js/window))
           proto (.-protocol url)]
       (set! (.-protocol url)
             (case proto
               "http:" "ws:"
               "https:" "wss:"
               (throw (ex-info "Unexpected protocol" proto))))
       (.. url -searchParams (set "ELECTRIC_USER_VERSION" ELECTRIC_USER_VERSION))
       (set! (.-hash url) "") ; fragment is forbidden in WS URL https://websockets.spec.whatwg.org/#ref-for-dom-websocket-websocket%E2%91%A0
       (.toString url))))

(def ^:dynamic *ws-server-url* (do-browser (server-url)))

(defn remove-listeners [ws]
  (set! (.-onopen ws) nil)
  (set! (.-onclose ws) nil))

(defn connect [url]
  (fn [s f]
    (try
      (let [ws (new js/WebSocket url)]
        (set! (.-binaryType ws) "arraybuffer")
        (set! (.-onopen ws)
              (fn [_]
                (remove-listeners ws)
                (s ws)))
        (set! (.-onclose ws)
              (fn [_]
                (remove-listeners ws)
                (s nil)))
        #(when (= (.-CONNECTING js/WebSocket) (.-readyState ws))
           (.close ws)))
      (catch :default e
        (f e) #()))))

(defn wait-for-flush [ws]
  (m/sp
   (while (< 4096 (.-bufferedAmount ws))
     (m/? (m/sleep 50)))))

(defn wait-for-close [ws]
  (fn [s f]
    (set! (.-onclose ws)
          (fn [e]
            (set! (.-onclose ws) nil)
            (s {:code (.-code e)
                :reason (.-reason e)})))
    #(when-not (nil? (.-onclose ws))
       (set! (.-onclose ws) nil)
       (f (Cancelled.)))))

(defn payload [x]
  (.-data x))

(defn send! [ws msg]
  (doto ws (.send msg)))

(defn send-all [ws msgs]
  (m/reduce {} nil (m/ap (m/? (wait-for-flush (send! ws (io/encode (m/?> msgs))))))))

(defn handle-hf-heartbeat [ws cb]
  (fn [msg]
    (if (= msg "HEARTBEAT")
      (send! ws "HEARTBEAT")
      (cb (io/decode msg)))))

(defn connector "
server : the server part of the program
cb : the callback for incoming messages.
msgs : the discrete flow of messages to send, spawned when websocket is connected, cancelled on websocket close.
Returns a task producing nil or failing if the websocket was closed before end of reduction. "
  [cb msgs]
  (m/sp
   (if-some [ws (m/? (connect *ws-server-url*))]
     (try
       (set! (.-onmessage ws) (comp (handle-hf-heartbeat ws cb) payload))
       (m/? (m/race (send-all ws msgs) (wait-for-close ws)))
       (finally
         (when-not (= (.-CLOSED js/WebSocket) (.-readyState ws))
           (.close ws) (m/? (m/compel wait-for-close)))))
     {})))

(defn fib-iter [[a b]]
  (case b
    0 [1 1]
    [b (+ a b)]))

(def fib (map first (iterate fib-iter [1 1])))

(comment (take 5 fib2) := [1 1 2 3 5])

(def retry-delays (map (partial * 100) (next fib)))
;; Browsers throttle websocket connects after too many attempts in a short time.
;; To prevent using browsers as port scanners.
;; Symptom: WS takes a long time to establish a connection for no apparent reason.
;; Sometimes happens in dev after multiple page refreshes in a short time.

(comment (take 5 retry-delays))

(defn wait-for-window-to-be-visible
  "Return a task completing when the current browser tab or window becomes visible
  to the user, or immediately if it is already visible. Use case: detect when a
  background tab becomes active again."
  []
  (let [visible! (m/dfv)
        visible? #(= "visible" (.-visibilityState js/document))]
    (letfn [(on-visibility-change [_]
              ;; don't use a one-off event-listener because the visiblitichange
              ;; event's spec doesn't say "visible" means the page was "hidden"
              ;; before. "hidden" or "visible" could therefore fire more than
              ;; once. Spec: https://html.spec.whatwg.org/multipage/interaction.html#page-visibility
              (when (visible?)
                (.removeEventListener js/document "visibilitychange" on-visibility-change)
                (visible! true)))]
      (if (visible?)
        (visible! true)
        (.addEventListener js/document "visibilitychange" on-visibility-change)))
    visible!))

(defn boot-with-retry [client conn]
  (m/sp
<<<<<<< HEAD
   (let [ws-server-url *ws-server-url*]
     (loop [delays retry-delays]
       (let [s (object-array 1)]
         (.log js/console "Connecting...")
         (when-some [[delay & delays]
                     (when-some [info (binding [*ws-server-url* ws-server-url]
                                        (m/? (conn (fn [x] ((aget s 0) x))
                                                   (m/ap
                                                    (.log js/console "Connected.")
                                                    (let [r (m/rdv)]
                                                      (m/amb=
                                                       (do (m/? (client r (r/subject-at s 0)))
                                                           (m/amb))
                                                       (loop []
                                                         (if-some [x (m/? r)]
                                                           (m/amb x (recur))
                                                           (m/amb)))))))))]
                       (if-some [code (:code info)]
                          ;; TODO wait for tab to be visible before reconnecting. No need to connect a sleeping/throttled tab.
                         (case code ; https://www.rfc-editor.org/rfc/rfc6455#section-7.4.1
                           (1005 1006) (do (.log js/console "Connection lost.") (seq retry-delays))
                           (1008) (throw (ex-info "Stale client" {:hyperfiddle.electric/type ::stale-client}))
                           (1013) (do (.log js/console "Server timed out, considering this client inactive.")
                                      (seq retry-delays))
                           (throw (ex-info (str "Remote error - " code " " (:reason info)) {})))
                         (do (.log js/console "Failed to connect.") delays)))]
           (.log js/console (str "Next attempt in " (/ delay 1000) " seconds."))
           (recur (m/? (m/sleep delay delays)))))))))
=======
    (let [ws-server-url *ws-server-url*]
      (loop [delays retry-delays]
        (let [s (object-array 1)]
          (.log js/console "Connecting...")
          (when-some [[delay & delays]
                      (when-some [info (binding [*ws-server-url* ws-server-url]
                                         (m/? (conn (fn [x] ((aget s 0) x))
                                                (m/ap
                                                  (.log js/console "Connected.")
                                                  (let [r (m/rdv)]
                                                    (m/amb=
                                                      (do (m/? (client r (r/subject-at s 0)))
                                                          (m/amb))
                                                      (loop []
                                                        (if-some [x (m/? r)]
                                                          (m/amb x (recur))
                                                          (m/amb)))))))))]
                        (if-some [code (:code info)]
                          (let [retry? (case code ; https://www.rfc-editor.org/rfc/rfc6455#section-7.4.1
                                         (1000 1001) (do (js/console.debug (str "Electric websocket disconnected - " code)) true)
                                         (1005 1006) (do (js/console.log "Electric Websocket connection lost.") true)
                                         (1008)      (throw (ex-info "Stale Electric client" {:hyperfiddle.electric/type ::stale-client}))
                                         (1012) ; Incompatible client. Do not attempt to reconnect (it would fail again)
                                         (js/console.error (str "A mismatch between Electric client and server's programs was detected."
                                                             "\nThe connection was closed. Refresh the page to attempt a reconnect."
                                                             "\nCommonly, in local dev envs, this is a stale browser tab auto-reconnecting, or the clj and cljs REPLs are out of sync due to evaluating an Electric def in one process but not the other."
                                                             "\nThis should not happen in prod. See `https://github.com/hyperfiddle/electric-starter-app/` for a reference configuration."))
                                         (1013) ; server timeout - The WS spec defines 1011 - arbitrary server error,
                                        ; and 1015 - TLS exception. 1012, 1013, and 1014 are undefined. We
                                        ; pick 1013 for "Server closed the connection because it didn't hear of
                                        ; this client for too long".
                                         (do (js/console.log "Electric server timed out, considering this Electric client inactive.")
                                             true)
                                        ; else
                                         (do (js/console.log (str "Electric Websocket disconnected for an unexpected reason - " (pr-str info)))
                                           true))]
                            (when retry?
                              (m/? (wait-for-window-to-be-visible))
                              (seq retry-delays)))
                          (do (.log js/console "Electric client failed to connect to Electric server.") delays)))]
            (.log js/console (str "Next attempt in " (/ delay 1000) " seconds."))
            (recur (m/? (m/sleep delay delays)))))))))
>>>>>>> 0cfb9842

(defn reload-when-stale [task]
  (fn [s f]
    (task s (fn [error]
              (when (= ::stale-client (:hyperfiddle.electric/type (ex-data error)))
<<<<<<< HEAD
                (do (js/console.log "Server and client version mismatch. Refreshing page.")
                    (.reload (.-location js/window))))
=======
                (do (js/console.log "Electric server and Electric client version mismatches. Refreshing page to load new assets.")
                  (.reload (.-location js/window))))
>>>>>>> 0cfb9842
              (f error)))))<|MERGE_RESOLUTION|>--- conflicted
+++ resolved
@@ -1,36 +1,24 @@
 (ns hyperfiddle.electric-client
   (:require [contrib.cljs-target :refer [do-browser]]
-            [hyperfiddle.electric.impl.io :as io]
+            [missionary.core :as m]
             [hyperfiddle.electric.impl.runtime :as r]
-            [missionary.core :as m])
+            [hyperfiddle.electric.impl.io :as io])
   (:import missionary.Cancelled))
 
 (goog-define ELECTRIC_USER_VERSION "hyperfiddle_electric_client__dirty") ; url safe
 
 (do-browser
- (defn server-url []
-   (str (cond
-          (clojure.string/ends-with? (str (.-location js/window)) "sidebar.html")
-          "ws://0.0.0.0:4401"
-
-          (or (clojure.string/ends-with? (str (.-location js/window)) "panel.html")
-              (clojure.string/ends-with? (str (.-location js/window)) "electron-main.html"))
-          "ws://0.0.0.0:4402"
-
-          :else
-          "ws://0.0.0.0:4400")
-        "?ELECTRIC_USER_VERSION=" ELECTRIC_USER_VERSION)
-
-   #_(let [url (new js/URL (.-location js/window))
-           proto (.-protocol url)]
-       (set! (.-protocol url)
-             (case proto
-               "http:" "ws:"
-               "https:" "wss:"
-               (throw (ex-info "Unexpected protocol" proto))))
-       (.. url -searchParams (set "ELECTRIC_USER_VERSION" ELECTRIC_USER_VERSION))
-       (set! (.-hash url) "") ; fragment is forbidden in WS URL https://websockets.spec.whatwg.org/#ref-for-dom-websocket-websocket%E2%91%A0
-       (.toString url))))
+  (defn server-url []
+    (let [url (new js/URL (.-location js/window))
+          proto (.-protocol url)]
+      (set! (.-protocol url)
+        (case proto
+          "http:" "ws:"
+          "https:" "wss:"
+          (throw (ex-info "Unexpected protocol" proto))))
+      (.. url -searchParams (set "ELECTRIC_USER_VERSION" ELECTRIC_USER_VERSION))
+      (set! (.-hash url) "") ; fragment is forbidden in WS URL https://websockets.spec.whatwg.org/#ref-for-dom-websocket-websocket%E2%91%A0
+      (.toString url))))
 
 (def ^:dynamic *ws-server-url* (do-browser (server-url)))
 
@@ -44,13 +32,13 @@
       (let [ws (new js/WebSocket url)]
         (set! (.-binaryType ws) "arraybuffer")
         (set! (.-onopen ws)
-              (fn [_]
-                (remove-listeners ws)
-                (s ws)))
+          (fn [_]
+            (remove-listeners ws)
+            (s ws)))
         (set! (.-onclose ws)
-              (fn [_]
-                (remove-listeners ws)
-                (s nil)))
+          (fn [_]
+            (remove-listeners ws)
+            (s nil)))
         #(when (= (.-CONNECTING js/WebSocket) (.-readyState ws))
            (.close ws)))
       (catch :default e
@@ -58,16 +46,16 @@
 
 (defn wait-for-flush [ws]
   (m/sp
-   (while (< 4096 (.-bufferedAmount ws))
-     (m/? (m/sleep 50)))))
+    (while (< 4096 (.-bufferedAmount ws))
+      (m/? (m/sleep 50)))))
 
 (defn wait-for-close [ws]
   (fn [s f]
     (set! (.-onclose ws)
-          (fn [e]
-            (set! (.-onclose ws) nil)
-            (s {:code (.-code e)
-                :reason (.-reason e)})))
+      (fn [e]
+        (set! (.-onclose ws) nil)
+        (s {:code (.-code e)
+            :reason (.-reason e)})))
     #(when-not (nil? (.-onclose ws))
        (set! (.-onclose ws) nil)
        (f (Cancelled.)))))
@@ -94,14 +82,14 @@
 Returns a task producing nil or failing if the websocket was closed before end of reduction. "
   [cb msgs]
   (m/sp
-   (if-some [ws (m/? (connect *ws-server-url*))]
-     (try
-       (set! (.-onmessage ws) (comp (handle-hf-heartbeat ws cb) payload))
-       (m/? (m/race (send-all ws msgs) (wait-for-close ws)))
-       (finally
-         (when-not (= (.-CLOSED js/WebSocket) (.-readyState ws))
-           (.close ws) (m/? (m/compel wait-for-close)))))
-     {})))
+    (if-some [ws (m/? (connect *ws-server-url*))]
+      (try
+        (set! (.-onmessage ws) (comp (handle-hf-heartbeat ws cb) payload))
+        (m/? (m/race (send-all ws msgs) (wait-for-close ws)))
+        (finally
+          (when-not (= (.-CLOSED js/WebSocket) (.-readyState ws))
+            (.close ws) (m/? (m/compel wait-for-close)))))
+      {})))
 
 (defn fib-iter [[a b]]
   (case b
@@ -142,36 +130,6 @@
 
 (defn boot-with-retry [client conn]
   (m/sp
-<<<<<<< HEAD
-   (let [ws-server-url *ws-server-url*]
-     (loop [delays retry-delays]
-       (let [s (object-array 1)]
-         (.log js/console "Connecting...")
-         (when-some [[delay & delays]
-                     (when-some [info (binding [*ws-server-url* ws-server-url]
-                                        (m/? (conn (fn [x] ((aget s 0) x))
-                                                   (m/ap
-                                                    (.log js/console "Connected.")
-                                                    (let [r (m/rdv)]
-                                                      (m/amb=
-                                                       (do (m/? (client r (r/subject-at s 0)))
-                                                           (m/amb))
-                                                       (loop []
-                                                         (if-some [x (m/? r)]
-                                                           (m/amb x (recur))
-                                                           (m/amb)))))))))]
-                       (if-some [code (:code info)]
-                          ;; TODO wait for tab to be visible before reconnecting. No need to connect a sleeping/throttled tab.
-                         (case code ; https://www.rfc-editor.org/rfc/rfc6455#section-7.4.1
-                           (1005 1006) (do (.log js/console "Connection lost.") (seq retry-delays))
-                           (1008) (throw (ex-info "Stale client" {:hyperfiddle.electric/type ::stale-client}))
-                           (1013) (do (.log js/console "Server timed out, considering this client inactive.")
-                                      (seq retry-delays))
-                           (throw (ex-info (str "Remote error - " code " " (:reason info)) {})))
-                         (do (.log js/console "Failed to connect.") delays)))]
-           (.log js/console (str "Next attempt in " (/ delay 1000) " seconds."))
-           (recur (m/? (m/sleep delay delays)))))))))
-=======
     (let [ws-server-url *ws-server-url*]
       (loop [delays retry-delays]
         (let [s (object-array 1)]
@@ -214,17 +172,11 @@
                           (do (.log js/console "Electric client failed to connect to Electric server.") delays)))]
             (.log js/console (str "Next attempt in " (/ delay 1000) " seconds."))
             (recur (m/? (m/sleep delay delays)))))))))
->>>>>>> 0cfb9842
 
 (defn reload-when-stale [task]
   (fn [s f]
     (task s (fn [error]
               (when (= ::stale-client (:hyperfiddle.electric/type (ex-data error)))
-<<<<<<< HEAD
-                (do (js/console.log "Server and client version mismatch. Refreshing page.")
-                    (.reload (.-location js/window))))
-=======
                 (do (js/console.log "Electric server and Electric client version mismatches. Refreshing page to load new assets.")
                   (.reload (.-location js/window))))
->>>>>>> 0cfb9842
               (f error)))))