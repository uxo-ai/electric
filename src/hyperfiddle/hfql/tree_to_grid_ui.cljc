--- conflicted
+++ resolved
@@ -141,12 +141,7 @@
         option-label (or option-label (::hf/option-label (::parent ctx)) Identity)
         value        (option-label. value)]
     (cond
-<<<<<<< HEAD
-      (some? route)      (p/client (cell grid-row grid-col (hf/Link. route link-label)))
-=======
       (some? route)      (p/client (cell grid-row grid-col (router/link route (dom/text value))))
-      ;; (some? options)    (Options. ctx value)
->>>>>>> 7fa5b67a
       (::value-type ctx) (Input. ctx)
       :else              (p/client
                            (dom/pre (dom/text (pr-str value))
